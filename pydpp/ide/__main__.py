import customtkinter as ctk
from tkinter import filedialog
import os
from pydpp.compiler import ProblemSet, ProblemSeverity, collect_errors
from pydpp.compiler.parser import parse
from pydpp.compiler.tokenizer import tokenize, TokenKind

ctk.set_appearance_mode("System")
ctk.set_default_color_theme(os.path.join(os.path.dirname(__file__), 'Metadata/style.json'))


class App(ctk.CTk):
    def __init__(self):
        super().__init__()

        self.title("Draw++")
        self.geometry(f"{self.winfo_screenwidth()}x{self.winfo_screenheight()}+0+0")
        self.after(0, lambda: self.state('zoomed'))

        # Grid layout
        self.grid_columnconfigure(1, weight=1)
        self.grid_columnconfigure((2, 3), weight=0)
        self.grid_rowconfigure(0, weight=1)

        self.sidebar_frame = ctk.CTkFrame(self, width=140, corner_radius=0)
        self.sidebar_frame.grid(row=0, column=0, rowspan=4, sticky="nsew")
        self.sidebar_frame.grid_rowconfigure(4, weight=1)

        self.logo_label = ctk.CTkLabel(self.sidebar_frame, text="Draw++", font=ctk.CTkFont(size=20, weight="bold"))
        self.logo_label.grid(row=0, column=0, padx=20, pady=(20, 10))

        self.new_file_but = ctk.CTkButton(self.sidebar_frame, text="nouveau fichier", command=self.new_tab)
        self.new_file_but.grid(row=1, column=0, padx=20, pady=10)
        self.bind("<Control-n>", lambda event: self.new_tab(event=event))

        self.import_but = ctk.CTkButton(self.sidebar_frame, text="importer", command=self.imp_event)
        self.import_but.grid(row=2, column=0, padx=20, pady=10)
        self.bind("<Control-o>", lambda event: self.imp_event(event))

        self.sup_but = ctk.CTkButton(self.sidebar_frame, text="supprimer", command=self.sup_tab)
        self.sup_but.grid(row=4, column=0, padx=20, pady=10)
        self.bind("<Control-w>", lambda event: self.sup_tab(event))

        self.save_but = ctk.CTkButton(self.sidebar_frame, text="sauvegarder", command=self.sauv_event)
        self.save_but.grid(row=3, column=0, padx=20, pady=10)
        self.bind("<Control-s>", lambda event: self.sauv_event(event))

        self.appearance_mode_label = ctk.CTkLabel(self.sidebar_frame, text="Appearance Mode:", anchor="w")
        self.appearance_mode_label.grid(row=5, column=0, padx=20, pady=(10, 0))
        self.appearance_mode_menu = ctk.CTkOptionMenu(self.sidebar_frame, values=["Light", "Dark", "System"],
                                                      command=self.change_appearance_mode)
        self.appearance_mode_menu.grid(row=6, column=0, padx=20, pady=(10, 10))
        self.scaling_label = ctk.CTkLabel(self.sidebar_frame, text="UI Scaling:", anchor="w")
        self.scaling_label.grid(row=7, column=0, padx=20, pady=(10, 0))
        self.scaling_optionemenu = ctk.CTkOptionMenu(self.sidebar_frame, values=["80%", "90%", "100%", "110%", "120%"],
                                                     command=self.change_scaling)
        self.scaling_optionemenu.grid(row=8, column=0, padx=20, pady=(10, 20))

        self.tabview = ctk.CTkTabview(self, width=250)
        self.tabview.grid(row=0, column=1, padx=10, pady=(10, 0), sticky="nsew")
        self.tabview.grid_columnconfigure(0, weight=1)
        self.tabview.add("Menu").grid_columnconfigure(0, weight=1)

        self.textboxes = {}  # Dict for tab-textboxes

        menu = ctk.CTkTextbox(self.tabview.tab("Menu"))
        self.textboxes["Menu"] = menu

        self.terminal = ctk.CTkTextbox(self)
        self.terminal.grid(row=1, column=1, padx=10, pady=(10, 0), sticky="nsew")

        # set default values
        self.appearance_mode_menu.set("System")
        self.scaling_optionemenu.set("100%")
        self.newfilecount = 1

    def run_program(self, event=None):
        """
        get code compile it and return good or bad execution. 
        Return coords of error if detected, maybe add a link to point directly in the file (the correct one)
        """
        self.delete_terminal()
        self.write_to_terminal(f"{self.tabview.get()} is compiling... I don't if it works though")
        # Call function and return something
        code_to_exe = self.textboxes[self.tabview.get()].get("0.0", ctk.END)

    def write_to_terminal(self, text):
        self.terminal.insert(ctk.END, f"\n{str(text)}")

    def delete_terminal(self):
        self.terminal.delete("0.0", ctk.END)

    def text_search(self, cont):
        '''
        Text research function
        '''
        tab = self.tabview.get()
        text = self.textboxes[tab].get("1.0", "end-1c")
        if (cont in text):
            # return coordonnates. Multiple sets for each occurence
            return True
        else:
            return False

    def search(self, tab, cont):
        if self.textboxes[tab]:
            textbox = self.textboxes.get(tab)  # Get corresponding Textbox
            text = textbox.get("1.0", "end-1c")
            if (text == cont):
                return False  # False if file exists and True if it doesn't
            else:
                return True
        else:
            return True

    def sup_tab(self, event=None):
        tab = self.tabview.get()  # Get current tab
        if tab!="Menu":
            # Sets tab to previous tab in list, or last if the last one is closed
            self.tabview.set(list(self.textboxes)[self.tabview.index(tab) + (1 if len(list(self.textboxes)) != self.tabview.index(tab)+1 else -1)])
            self.tabview.delete(tab)
            self.textboxes.pop(tab)
            self.newfilecount -= 1
        else:
            print("impossible")

    def sup_reptab(self, tab):
        if tab:
            if tab != "Menu":
                self.tabview.delete(tab)
            else:
                print("impossible, nom de l'onglet: 'Menu'")
        else:
            print("impossible pas d'onglet")

    def sauv_event(self, event=None):
        tab = self.tabview.get()  # Get current oppened tab
        if tab != "Menu":
            textbox = self.textboxes.get(tab)  # Get corresponding Textbox
            if textbox:
                text = textbox.get("1.0", "end-1c")  # Get Textbox content
                file = filedialog.asksaveasfilename(filetypes=[("txt fichier", ".txt")], initialfile=tab)
                filename = os.path.basename(file)
                if file:
                    with open(file, "w") as f:
                        f.write(text)
                    if filename != tab:
                        if self.textboxes[filename]:
                            self.sup_reptab(filename)
                        self.tabview.rename(tab, filename)
                        self.textboxes[filename] = self.textboxes[tab]
                        self.textboxes.pop(tab)
                        self.tabview.set(filename)

    def imp_event(self, event=None):
        file = filedialog.askopenfilename(title="Importer",
                                          defaultextension=".txt",
                                          filetypes=[("txt fichier", ".txt")],
                                          initialdir=r"PROJET",
                                          # Mettre un r pour faire la diférence entre \ en tant que signe spécial et \ pour un caractère lambda
                                          )
        if file:
            file_name = os.path.basename(file)
            if file_name in self.textboxes:
                pass  # File is already oppened
            else:
                self.new_tab(file_name)
                fichier = open(file, "r")
                lecture = fichier.readlines()
                for line in lecture:
                    self.textboxes[file_name].insert("end", line)

    def new_tab(self, name: str = None, event=None):
        if not name:
            name = f"New file {self.newfilecount}"
            self.newfilecount += 1
        if name:
            self.tabview.add(name)
            self.tabview.tab(name).grid_columnconfigure(0, weight=1)
<<<<<<< HEAD
            self.tabview.tab(name).grid_rowconfigure(0, weight=1)
            showtext = ctk.CTkTextbox(self.tabview.tab(name))
            showtext.grid(row=0, column=0, padx=5, pady=5, sticky="nsew")
=======
            self.tabview.tab(name).grid_rowconfigure((1), weight=1)
            self.run_button = ctk.CTkButton(self.tabview.tab(name), text="Run file", command= lambda : self.run_program())
            self.run_button.grid(row=0, column=0, sticky="ne")
            showtext = ctk.CTkTextbox(self.tabview.tab(name))  
            showtext.grid(row=1, column=0, padx=5, pady=5, sticky="nsew")
>>>>>>> 0eaa77eb

            self.init_highlighting(showtext)
            showtext.bind("<<Modified>>", lambda e: self.update_highlighting(showtext))

            self.textboxes[name] = showtext
            self.tabview.set(name)

    def init_highlighting(self, txt: ctk.CTkTextbox):
        # Configure all syntax highlighting tags
        txt.tag_config("kw", foreground="#268bd2")
        txt.tag_config("str", foreground="#cb4b16")
        txt.tag_config("num", foreground="#859900")
        txt.tag_config("err", underline=True, underlinefg="red")

        def err_enter(er):
            print("ERROR ENTER: cursor is at", txt.index("current"))
            # Then use that coordinate to find where the error is and show a tooltip... somehow

        def err_exit(er):
            v = txt.index("current")
            print(f"ERROR EXIT: cursor stepped away ({v} now)")

        # Bind some functions to run when the cursor enters or leaves an error in the text.
        # We can use that to show tooltips!
        txt.tag_bind("err", "<Enter>", err_enter)
        txt.tag_bind("err", "<Leave>", err_exit)

    def update_highlighting(self, txt: ctk.CTkTextbox):
        # Converts FileCoordinates into tkinter coordinates
        def tidx_to_tkidx(idx):
            return f"1.0+{idx}c"

        # Clear all existing highlighting
        txt.tag_remove("kw", "1.0", "end")
        txt.tag_remove("str", "1.0", "end")
        txt.tag_remove("num", "1.0", "end")
        txt.tag_remove("err", "1.0", "end")

        # Get the entire text of the textbox
        t = txt.get("1.0", "end")

        # Run the tokenizer (for primary syntax highlighting) and the parser (for error recognition)
        tkn_list = bench("tokenize:", lambda: tokenize(t))
        tree = bench("parse:", lambda: parse(tkn_list))  # not used yet, costly!

        # Highlight every portion of the text that matches with a token
        s = bench_start("highlighting")
        start = 0
        keywords = {x for x in TokenKind if x.name.startswith("KW") or x == TokenKind.LITERAL_BOOL}
        for t in tkn_list:
            l = len(t.full_text)
            if t.kind in keywords:
                # Keyword
                txt.tag_add("kw", tidx_to_tkidx(start), tidx_to_tkidx(start + l))
            elif t.kind == TokenKind.LITERAL_STRING:
                # String
                txt.tag_add("str", tidx_to_tkidx(start), tidx_to_tkidx(start + l))
            elif t.kind == TokenKind.LITERAL_NUM:
                # Number
                txt.tag_add("num", tidx_to_tkidx(start), tidx_to_tkidx(start + l))
            start += l
        bench_end(s)

        # Highlight every error (not warnings for now)
        def f():
            ps = ProblemSet()
            collect_errors(tree, ps)
            for e in ps.grouped[ProblemSeverity.ERROR]:
                txt.tag_add("err", tidx_to_tkidx(e.pos.start), tidx_to_tkidx(e.pos.end))

        bench("error finding", f)

        # Set modified to False so the event triggers again (it's dumb but that's how it works)
        txt.edit_modified(False)
    
    def change_appearance_mode(self, new_appearance_mode: str):
        ctk.set_appearance_mode(new_appearance_mode)

    def change_scaling(self, new_scaling: str):
        new_scaling_float = int(new_scaling.replace("%", "")) / 100
        ctk.set_widget_scaling(new_scaling_float)


import time
def bench(name, func):
    start_time = time.perf_counter_ns()
    res = func()
    end_time = time.perf_counter_ns()

    elapsed_time_ms = (end_time - start_time) / 1_000_000
    print(f"{name}: {elapsed_time_ms} ms")
    return res

def bench_start(name):
    start_time = time.perf_counter_ns()
    print(f"{name}... ", end="")
    return start_time

def bench_end(start_time):
    end_time = time.perf_counter_ns()
    elapsed_time_ms = (end_time - start_time) / 1_000_000
    print(f"{elapsed_time_ms} ms")

if __name__ == "__main__":
    app = App()
    app.mainloop()<|MERGE_RESOLUTION|>--- conflicted
+++ resolved
@@ -76,7 +76,7 @@
 
     def run_program(self, event=None):
         """
-        get code compile it and return good or bad execution. 
+        get code compile it and return good or bad execution.
         Return coords of error if detected, maybe add a link to point directly in the file (the correct one)
         """
         self.delete_terminal()
@@ -177,17 +177,11 @@
         if name:
             self.tabview.add(name)
             self.tabview.tab(name).grid_columnconfigure(0, weight=1)
-<<<<<<< HEAD
-            self.tabview.tab(name).grid_rowconfigure(0, weight=1)
-            showtext = ctk.CTkTextbox(self.tabview.tab(name))
-            showtext.grid(row=0, column=0, padx=5, pady=5, sticky="nsew")
-=======
             self.tabview.tab(name).grid_rowconfigure((1), weight=1)
             self.run_button = ctk.CTkButton(self.tabview.tab(name), text="Run file", command= lambda : self.run_program())
             self.run_button.grid(row=0, column=0, sticky="ne")
-            showtext = ctk.CTkTextbox(self.tabview.tab(name))  
+            showtext = ctk.CTkTextbox(self.tabview.tab(name))
             showtext.grid(row=1, column=0, padx=5, pady=5, sticky="nsew")
->>>>>>> 0eaa77eb
 
             self.init_highlighting(showtext)
             showtext.bind("<<Modified>>", lambda e: self.update_highlighting(showtext))
@@ -262,7 +256,7 @@
 
         # Set modified to False so the event triggers again (it's dumb but that's how it works)
         txt.edit_modified(False)
-    
+
     def change_appearance_mode(self, new_appearance_mode: str):
         ctk.set_appearance_mode(new_appearance_mode)
 
