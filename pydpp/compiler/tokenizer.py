from enum import Enum, auto
from typing import Optional
from pydpp.compiler.position import TextSpan
from pydpp.compiler.problem import ProblemSeverity
import re


class AuxiliaryKind(Enum):
    """
    The kind of auxiliary text.
    """
    WHITESPACE = auto()
    "Whitespace: spaces, tabs, newlines, etc."
    SINGLE_LINE_COMMENT = auto()
    "A single line comment: a sequence of characters that are ignored by the parser."
    INVALID = auto()
    "Invalid text: text that couldn't form tokens."


class AuxiliaryText:
    """
    Auxiliary text is any "secondary" text that can be ignored by the parser:
        - whitespace (newlines, space)
        - comments (single-line comments & multi-line)
        - invalid text (text that couldn't form tokens)
    """
    __slots__ = ("kind", "text")

    def __init__(self, kind: AuxiliaryKind, text: str):
        self.kind = kind
        "The kind of auxiliary text."
        self.text = text
        "The text of the auxiliary text."

    @staticmethod
    def whitespace(text: str):
        return AuxiliaryText(AuxiliaryKind.WHITESPACE, text)

    @staticmethod
    def single_line_comment(text: str):
        return AuxiliaryText(AuxiliaryKind.SINGLE_LINE_COMMENT, text)

    @staticmethod
    def invalid(text: str):
        return AuxiliaryText(AuxiliaryKind.INVALID, text)

    def __repr__(self):
        return f"{self.kind.name}({self.text!r})"


class TokenKind(Enum):
    """
    A kind of token, that qualifies what a token *is* exactly. See the Token class below for more information.
    """
    EOF = auto()
    "The end-of-file, always at the end of the list."
    KW_IF = auto()
    "The if keyword: if"
    KW_ELSE = auto()
    "The else keyword: else"
    KW_WHILE = auto()
    "Keyword for while loops: while"
    KW_INT = auto()
    "Keyword for integer type: int"
    KW_FLOAT = auto()
    "Keyword for float type: float"
    KW_BOOL = auto()
    "Keyword for boolean type: bool"
    KW_STRING = auto()
    "Keyword for string type: string"
    KW_FCT = auto()
    "Keyword for function: fct"
    KW_NOT = auto()
    "Keyword for logical negation: not"
    KW_AND = auto()
    "Keyword for logical and: and"
    KW_OR = auto()
    "Keyword for logical or: or"
    SYM_EQ = auto()
    "Symbol for equality: =="
    SYM_NEQ = auto()
    "Symbol for inequality: !="
    SYM_LT = auto()
    "Symbol for less than: <"
    SYM_LEQ = auto()
    "Symbol for less than or equal to: <="
    SYM_GT = auto()
    "Symbol for greater than: >"
    SYM_GEQ = auto()
    "Symbol for greater than or equal to: >="
    SYM_PLUS = auto()
    "Symbol for addition: +"
    SYM_MINUS = auto()
    "Symbol for subtraction: -"
    SYM_STAR = auto()
    "Symbol for multiplication: *"
    SYM_SLASH = auto()
    "Symbol for division: /"
    SYM_LPAREN = auto()
    "Symbol for left parenthesis: ("
    SYM_RPAREN = auto()
    "Symbol for right parenthesis: )"
    SYM_LBRACE = auto()
    "Symbol for left brace: {"
    SYM_RBRACE = auto()
    "Symbol for right brace: }"
    SYM_SEMICOLON = auto()
    "Symbol for semicolon: ;"
    SYM_COMMA = auto()
    "Symbol for comma: ,"
    SYM_ASSIGN = auto()
    "Symbol for assignment: ="
    LITERAL_NUM = auto()
    """A number literal, an integer or decimal value: 4, 4.92, 0.2, 880
    Its value is represented by a tuple: (int, int | None)"""
    LITERAL_BOOL = auto()
    """A boolean literal: true or false
    Its value is represented by a bool."""
    LITERAL_STRING = auto()
    """A string literal: "hello", "world", "hello world"
    Its value is represented by a string.
    """
    IDENTIFIER = auto()
    """An identifier: a name that represents a variable, function, class, etc.
    It uses the IdentifierToken class.
    That class contains the name attribute."""


class TokenProblem:
    """
    An issue about a token. Can specify a substring within the token text.
    """

    __slots__ = ("message", "severity", "span")

    def __init__(self,
                 message: str,
                 severity: ProblemSeverity,
                 span: TextSpan):
        self.message = message
        "The message of the problem."
        self.severity = severity
        "The severity of the problem."
        self.span = span
        "The span of the problem within the token's full text, including auxiliary text."

    def __repr__(self):
        return f"TokenProblem({self.message!r}, {self.severity!r}, {self.span!r})"


class _PendingTokenProblem:
    """
    A pending problem for a token. Used in Tokenizer to encode problems with the right coordinates
    (including or excluding auxiliary text).
    """

    __slots__ = ("message", "severity", "span", "text_space")

    def __init__(self,
                 message: str,
                 severity: ProblemSeverity = ProblemSeverity.ERROR,
                 span: TextSpan | None = None,
                 text_space: int | None = None):
        self.message = message
        "The message of the problem."
        self.severity = severity
        "The severity of the problem."

        self.span = span
        "The span of the problem within the text_space."

        self.text_space = text_space
        """
        The coordinate space indicating how the span should be calculated.

            - None  -> 'span' starts at the beginning of the token's text, excluding auxiliary text.
            - int n -> 'span' starts at the beginning of the auxiliary text at index n.
        """


class Token:
    """
    A token is "fragment" of code, contained inside a sequence of tokens that make up the entire program.
    They make some sort of "alphabet" for the parser to read, available in multiple kinds: keywords (if, else),
    operators (==, !=), literals...

    Example: if x < 4 { print("hello"); }
    => [KW_IF, IDENTIFIER, SYM_LT, LITERAL_NUM, SYM_LBRACE, IDENTIFIER, SYM_SEMICOLON, SYM_RBRACE]

    Most tokens only consist of their "kind" (see TokenKind), which is a simple enum value.
    Some tokens of some particular kinds may have additional information, which is stored inside the 'value' attribute.

    Applicable value attributes include:
        - TokenKind.LITERAL_NUM: a int or float value, if the number is integer or decimal respectively.
        - TokenKind.LITERAL_BOOL: a bool representing the boolean value.
        - TokenKind.LITERAL_STRING: a string representing the string value
    """

    __slots__ = ("kind", "text", "pre_auxiliary", "full_text", "value", "problems")
    """Register slots for Token objects to save lots of memory, since we'll have thousands of them.
    Subclasses should also register their own slots!"""

    def __init__(self, kind: TokenKind, text: str, pre_auxiliary: tuple[AuxiliaryText, ...] = (),
                 problems: tuple[TokenProblem, ...] = (),
                 value: str | bool | int | float | None = None):
        self.kind = kind
        """The kind of the token. See the TokenKind enum for all possible values.
        Tokens of some particular kinds may have additional information, which are stored as supplementary attributes.
        Check the various subclasses of Token for more information (like NumberLiteralToken)."""

        self.text = text
        """The text of the token, as written in code."""

        self.pre_auxiliary = pre_auxiliary
        """All auxiliary text preceding this token."""

        if len(pre_auxiliary) == 0:
            ft = text
        elif len(pre_auxiliary) == 1:
            ft = pre_auxiliary[0].text + text
        else:
            ft = "".join(a.text for a in pre_auxiliary) + text

        self.full_text = ft
        """The full text of the token, including auxiliary text."""

        self.value: str | bool | int | float | None = value
        "The value of this token, if it represents a literal."

        self.problems = problems
        "All problems related to this token."

    @property
    def has_problems(self) -> bool:
        return len(self.problems) != 0

    def __repr__(self):
        if self.value is not None:
            return f"{self.kind.name}({self.value!r})"
        elif self.kind == TokenKind.IDENTIFIER:
            return f"{self.kind.name}({self.text!r})"
        else:
            return f"{self.kind.name}"

    def with_pre_auxiliary(self, pre_auxiliary: tuple[AuxiliaryText, ...]) -> "Token":
        """
        Returns a new token with the given auxiliary text.
        """
        return Token(self.kind, self.text, pre_auxiliary)


# Map of all known keywords and symbols to their token kind.
# Used in the recognize_kw_sym function.
_kw_map = {
    "if": TokenKind.KW_IF,
    "else": TokenKind.KW_ELSE,
    "while": TokenKind.KW_WHILE,
    "int": TokenKind.KW_INT,
    "float": TokenKind.KW_FLOAT,
    "bool": TokenKind.KW_BOOL,
    "string": TokenKind.KW_STRING,
    "fct": TokenKind.KW_FCT,
    "not": TokenKind.KW_NOT,
    "and": TokenKind.KW_AND,
    "or": TokenKind.KW_OR,
}
# Tuple of (kind, is_leaf). If is_leaf is false, we need to check the next character to determine the token.
_sym_map = {
    "==": (TokenKind.SYM_EQ, True),
    "!=": (TokenKind.SYM_NEQ, True),
    "<": (TokenKind.SYM_LT, False),
    "<=": (TokenKind.SYM_LEQ, True),
    ">": (TokenKind.SYM_GT, False),
    ">=": (TokenKind.SYM_GEQ, True),
    "+": (TokenKind.SYM_PLUS, True),
    "-": (TokenKind.SYM_MINUS, True),
    "*": (TokenKind.SYM_STAR, True),
    "/": (TokenKind.SYM_SLASH, True),
    "(": (TokenKind.SYM_LPAREN, True),
    ")": (TokenKind.SYM_RPAREN, True),
    "{": (TokenKind.SYM_LBRACE, True),
    "}": (TokenKind.SYM_RBRACE, True),
    ";": (TokenKind.SYM_SEMICOLON, True),
    "=": (TokenKind.SYM_ASSIGN, False),
    ",": (TokenKind.SYM_COMMA, True)
}
# The length of the longest symbol
_sym_longest = max(len(k) for k in _sym_map.keys())
# The length of the longest keyword
_kw_longest = max(len(k) for k in _kw_map.keys())


class _Tokenizer:
    """
    The tokenizer is responsible for converting a string of code into a sequence of tokens.
    It is the first step of the compilation process.

    This class is used internally for convenience of storing all relevant values in one place.
    The other files should just use the "tokenize" function :)
    """

    __slots__ = (
        "code",
        "eof",
        "tokens",
        "cursor",
        "err_start",
        "pending_auxiliary",
        "pending_problems",
        "no_pending_prob"
    )

    def __init__(self, code: str):
        self.code = code
        "The code to tokenize."

        self.eof = len(code) == 0
        "Whether we've reached the end of the file."

        self.tokens: list[Token] = []
        """
        The list of tokens we have created so far.
        """

        self.cursor = 0
        """
        The currently read index of the cursor in the code.
        When this is N, the call to peek(1) will yield the N'th character of the code and cursor will be N+1.
        When the cursor is equal to len(code), we have reached the end of the file and eof will be True.
        """

        self.err_start: Optional[int] = None
        """
        The starting position of the current "error", which is set when a character is not recognized at all.
        Set to None once we get a valid character (i.e. consumed by self.consume normally).

        This allows us to raise an error message for a sequence of invalid characters, instead of 
        spitting out an error message *per* invalid character.
        """

        self.pending_auxiliary: list[AuxiliaryText] = []
        """
        Auxiliary text that has been read, that will be put on the next pushed token.
        """

        self.pending_problems: list[_PendingTokenProblem] = []
        """
        Problems waiting to be added to the next token.
        """

        self.no_pending_prob = True
        """
        Whether pending_problems has zero elements.
        """

    def tokenize(self) -> list[Token]:
        """
        Tokenizes the code into a sequence of tokens.
        Returns a list of Token objects.
        """

        # First consume any whitespace or comments before checking for end-of-file.
        self.consume_auxiliary()
        while not self.eof:
            # Try to recognize various kinds of tokens.
            # Identifiers come last since they cover any sequence of letters.
            if self.recognize_kw_sym():  # Recognize a keyword/symbol
                pass
            elif self.recognize_literal():  # Recognize a literal (number, string, bool)
                pass
            elif self.recognize_identifier():  # Recognize an identifier (var/func name)
                pass
            elif not self.eof:  # Check for eof since recognize functions can consume whitespace
                # We have an unrecognized character! It wasn't recognized by any function!
                # What do we do with this character? Consume it, mark it as an erroneous character, and move on.
                self.consume(1, err=True)  # Consume the character and mark it as an error.

        # If still have unrecognized error characters left, don't forget to report the error for those,
        # and add them to the auxiliary text of the last token.
        self.flush_unrecognized_error()
        self.push_token(TokenKind.EOF, "")
        return self.tokens

    def recognize_kw_sym(self) -> bool:
        """
        Recognizes a keyword (KW_XXX) or a symbol (SYM_XXX) in the code.
        If a keyword or a symbol is found, the corresponding token is added to the list of tokens.
        Returns true if a keyword or a symbol was recognized, false otherwise.
        """

        # First skip any unwanted whitespace
        self.consume_auxiliary()

        # Read a sequence of alphanumeric characters. Stop when we hit anything else (symbol/space)
        i = self.cursor
        l = 0
        while i < len(self.code) and self.code[i].isalnum():
            i += 1
            l += 1
            if l > _kw_longest:
                return False

        # Did we read at least one alphanumeric character?
        if i != self.cursor:
            w = self.code[self.cursor:i]
            # See if it matches a keyword
            m = _kw_map.get(w)
            if w in _kw_map:
                self.consume(l)
                self.push_token(m, w)
                return True
        else:
            # Not alphanumeric, perhaps it's a symbol?
            last_ok = None
            for i in range(1, _sym_longest):
                s = self.peek(i)
                m = _sym_map.get(s)
                if m:
                    kind, leaf = m
                    if leaf:
                        self.consume(i)
                        self.push_token(kind, s)
                        return True
                    else:
                        last_ok = kind, s

            if last_ok:
                kind, string_val = last_ok
                self.consume(len(string_val))
                self.push_token(kind, string_val)
                return True
            else:
                return False

        return False

    digits_regex = re.compile(r"\d+")
    """The regex used to match a sequence of digits (from 0 to 9)."""

    def recognize_literal(self) -> bool:
        """
        Recognizes a literal in the code: numbers (1, 56.25), booleans (true, false) and strings ("hello").
        If a literal is found, the corresponding token is added to the list of tokens.
        Returns true if a literal was recognized, false otherwise.
        """

        def number_literal() -> bool:
            "Number literal recognition: integer & decimal"

            # Are we starting with a digit? If so, that's a number we got here!
            if self.peek(1).isdigit():
                start_pos = self.cursor

                # First, let's read the "integer" part.
                integer_str = self.consume_regex(self.digits_regex)
                decimal_str = None

                # Tru to read the decimal part, if there is one.
                if self.consume_exact("."):
                    decimal_str = self.consume_regex(self.digits_regex)  # May be empty
                    if not decimal_str:  # Is it empty?
                        # That's a problem! We have a number missing its decimal digits, like "5."
                        # Instead of ignoring it though, we'll still consider it a "valid" number,
                        # just with a null decimal.
                        self.queue_problem(message="Partie décimale attendue après un point (« . »).",
                                           span=TextSpan(0, self.cursor - start_pos))
                        decimal_str = "0"

                # Make a number value: if it's an integer: int; if it's a decimal: float.
                val = int(integer_str) if decimal_str is None else float(f"{integer_str}.{decimal_str}")
                # Finally add the token to the list.
                self.push_token(TokenKind.LITERAL_NUM, self.code[start_pos:self.cursor], val)
                return True
            else:
                return False

        def bool_literal() -> bool:
            "Boolean literal recognition: true & false"

            # If it's true, then create a true token, else if it's false, create a false token. Simple enough!
            if self.consume_exact("true"):
                self.push_token(TokenKind.LITERAL_BOOL, "true", True)
                return True
            elif self.consume_exact("false"):
                self.push_token(TokenKind.LITERAL_BOOL, "false", False)
                return True
            else:
                return False

        def string_literal() -> bool:
            """String literal recognition:  "abc" """

            # Consume all characters into one "val" string until the next non-escaped quote
            start_pos = self.cursor
            # Check if we have a quote next, if so, begin reading the string character by character.
            if self.consume_exact("\""):
                # The final "real" value of the string, with escape sequences resolved and all.
                val = ""
                # The current character we're reading
                character = self.consume(1)
                # Whether we're in an escape sequence (currently: \n, \\, \")
                escape = False

                # Read all following characters until:
                # - we hit the end of file (then character will be empty)
                # - we hit a non-escaped quote
                while character != "" and (escape or character != "\""):
                    # Check if we're starting a new escape sequence (while not already escaping of course)
                    if character == '\\' and not escape:
                        # Begin escape mode: don't add the backslash to the val
                        escape = True
                    else:
                        # We're not beginning a new escape sequence. We may be in escape mode though.
                        # Let's check if we're simply adding the character or escaping it.
                        if not escape or character == "\"":
                            # We aren't escaping OR escaping a quote (\"), add the character to the val.
                            val += character
                        elif escape and character == "n":
                            # If we're escaping a newline (\n), add a newline character to the val.
                            val += "\n"
                        else:  # escape and character != "t" and character != "\""
                            # Unknown escape sequence! Weird right?
                            self.queue_problem(message=f"Caractère d'échappement inconnu : « \\{character} ».",
                                               span=TextSpan(self.cursor - start_pos - 2, self.cursor - start_pos))
                            # Ignore character
                        escape = False
                    # Onto the next character.
                    character = self.consume(1)

                if character == "":
                    # Then it's EOF! The string hasn't been closed properly. Report an error.
                    # TODO: Prevent this in some cases when detecting a newline after an escape character?
                    self.queue_problem(message="Chaîne de caractères non terminée.",
                                       span=TextSpan(self.cursor - start_pos - 1, self.cursor - start_pos))

                # Add the string token to the list.
                self.push_token(TokenKind.LITERAL_STRING, self.code[start_pos:self.cursor], val)
                return True
            else:
                return False

        # Skip any unwanted whitespace
        self.consume_auxiliary()

        # Try each literal type. Order doesn't matter here, it's random.
        if number_literal():
            return True
        elif bool_literal():
            return True
        elif string_literal():
            return True
        else:  # No literal found
            return False

    def recognize_identifier(self) -> bool:
        """
        Recognizes an identifier in the code.
        If an identifier is found, the corresponding token is added to the list of tokens.
        Returns true if an identifier was recognized, false otherwise.
        """

        self.consume_auxiliary()

        # Scan all characters until we find an ineligible character.
        # Note that i is exclusive: the valid char range is [self.cursor; i[
        i = self.cursor
        while i < len(self.code) and (
                self.code[i].isalpha()
                or (i != self.cursor and self.code[i].isdigit())
                or self.code[i] == "_"
        ):
            i += 1

        # Add a token if we have at least one character.
        n = i - self.cursor
        if n > 0:
            self.push_token(TokenKind.IDENTIFIER, self.consume(n))
            return True
        else:
            return False

    def push_token(self, kind: TokenKind, text: str, value=None):
        """
        Pushes a token to the list of tokens.
        """
        if self.no_pending_prob:
            self.tokens.append(Token(kind, text, self.flush_auxiliary(), value=value))
        else:
            aux = self.flush_auxiliary()
            pb = self.flush_problems(aux)
            self.tokens.append(Token(kind, text, aux, pb, value))

    def flush_auxiliary(self):
        """
        Returns a tuple containing all pending auxiliary text, and clears the pending list.
        """
        t = tuple(self.pending_auxiliary)
        self.pending_auxiliary.clear()
        return t

    def flush_problems(self, auxiliary: tuple[AuxiliaryText, ...] = ()) -> tuple[TokenProblem, ...]:
        """
        Returns a tuple containing all pending problems, and clears the pending list.
        """
        problems = []
        for p in self.pending_problems:
            # Compute sums of all lengths before each auxiliary text
            auxiliary_start = [0]
            for a in auxiliary:
                auxiliary_start.append(auxiliary_start[-1] + len(a.text))

            # Calculate the span of the problem, by including auxiliary text.
            start = p.span.start if p.span else 0
            end = p.span.end if p.span else 0
            if p.text_space is None:
                span = TextSpan(auxiliary_start[len(auxiliary)] + start,
                                auxiliary_start[len(auxiliary)] + end)
            else:
                span = TextSpan(auxiliary_start[p.text_space] + start,
                                auxiliary_start[p.text_space] + end)
            problems.append(TokenProblem(p.message, p.severity, span))

        t = tuple(problems)
        self.pending_problems.clear()
        self.no_pending_prob = True
        return t

    def queue_problem(self, message: str, severity: ProblemSeverity = ProblemSeverity.ERROR,
                      span: TextSpan | None = None, text_space: int | None = None):
        """
        Queues a problem to be added to the next token.
        """
        self.pending_problems.append(_PendingTokenProblem(message, severity, span, text_space))
        self.no_pending_prob = False

    def consume(self, n: int, err=False) -> str:
        """
        Consumes the next n characters of the code: increments the cursor by n.

        Returns the n characters if there are more characters to consume, or an empty string else.

        If err is true, registers the current position to err_start if not already done;
        else, flushes the existing error.
        """

        # First, handle errors state switches correctly (i.e. err=False to err=True and vice-versa)
        if err and self.err_start is None:
            # We got an erroneous character!
            # Add an "error marker" here, we'll get rid of it on the next non-error consumption.
            self.err_start = self.cursor
        elif not err and self.err_start is not None:
            # We're consuming a valid character! Get rid of the error marker.
            self.flush_unrecognized_error()

        # Store the substring to return; Update the cursor, and don't overshoot!
        substr = self.code[self.cursor:self.cursor + n]
        self.cursor = min(self.cursor + n, len(self.code))

        # Update the eof flag.
        self.eof = self.cursor >= len(self.code)

        # Return the consumed substring, may be less than n characters if eof is reached.
        return substr

    def consume_exact(self, s: str) -> bool:
        """
        Consumes the next characters of the code if they match the given string.
        Returns true if the string was consumed, false otherwise.
        """

        # Peek the next characters and see if it's the exact same string as s.
        if self.peek(len(s)) == s:
            self.consume(len(s))
            return True
        else:
            return False

    until_nl_regex = re.compile(r"(.*)\n?")

    def consume_auxiliary(self):
        """
        Consumes all the whitespace characters until the next non-whitespace character,
        and comments (single-line only).

        Creates auxiliary text nodes for each whitespace/comment consumed.
        """
        i = self.cursor  # i is exclusive
        l = len(self.code)

        # Continue reading whitespace or comments until we read nothing.
        # Make sure the cursor isn't at the EOF.
        while i < l:
            very_start = i

            if self.code[i].isspace():
                # Consume all whitespace characters
                i += 1
                while i < l and self.code[i].isspace():
                    i += 1
                self.pending_auxiliary.append(AuxiliaryText(AuxiliaryKind.WHITESPACE, self.code[very_start:i]))

                if i < l and self.code[i] != "/":
                    break

            elif self.code[i:i + 2] == "//" and i < l:
                # We're in a comment! Consume all characters until the end of the line, including the newline.
                # We may have no newline at the end of file though.
                start = i
                i += 2
                m = self.until_nl_regex.match(self.code, i)
                i += len(m.group(0)) if m else 0
                self.pending_auxiliary.append(AuxiliaryText(AuxiliaryKind.SINGLE_LINE_COMMENT, self.code[start:i]))

            # If we've read nothing, exit the loop.
            if very_start == i:
                break

        if i != self.cursor:
            self.consume(i - self.cursor)

    def consume_regex(self, regex: re.Pattern[str]) -> str:
        """
        Consumes the next characters in the code that match the regex.
        Returns the matching string if the regex matched, an empty string otherwise.
        """

        # Does the regex match the string beginning from the cursor?
        m = regex.match(self.code, self.cursor)
        if m is None:
            # No, return empty
            return ""
        else:
            # Yes! Consume the matched string and return it.
            return self.consume(len(m.group()))

    def peek(self, n: int = 1) -> str:
        """
        Peeks the next character in the code, without consuming it.
        Characters beyond the end of file are ignored, so the string might be shorter than n characters.
        """
        return self.code[self.cursor:self.cursor + n]

    def peek_until_whitespace(self):
        """
        Peeks the next "word" in the code, until we reach a whitespace character or the EOF.
        Doesn't consume the word.
        """
        i = self.cursor  # i is exclusive
        # Is the current character valid (not a space)?
        while i < len(self.code) and not self.code[i].isspace():
            i += 1  # This character is okay, onto the next!
        return self.code[self.cursor:i]  # Ranges are [a; b[ (exclusive end)

    def peek_regex(self, regex: re.Pattern[str]) -> str:
        """
        Peeks the next characters that match the given regex, without consuming them.
        Returns the characters that match the regex; with no match, returns an empty string.
        """

        # Match the given regex starting from the cursor.
        m = regex.match(self.code, self.cursor)
        if m is None:
            # No match, return an empty string
            return ""
        else:
            # We have a match! Return the matching characters.
            return m.group()

    def flush_unrecognized_error(self):
        """
        Flushes the current error to the problem set, if any.
        Creates an auxiliary text node for the unrecognized characters.
        """
        if self.err_start is not None:
            chars = self.code[self.err_start:self.cursor]
            self.queue_problem(message=f"Séquence de caractères non reconnue : « {chars} ».",
<<<<<<< HEAD
                               text_space=len(self.pending_auxiliary),)
=======
                               text_space=len(self.pending_auxiliary), )
>>>>>>> e9a0ae31
            self.pending_auxiliary.append(AuxiliaryText(AuxiliaryKind.INVALID, chars))
            self.err_start = None


def tokenize(code: str) -> list[Token]:
    """
    Tokenizes the given code into a sequence of tokens.
    Requires a ProblemSet to report any errors happening during tokenization.
    :param code: The code to tokenize.
    """
    return _Tokenizer(code).tokenize()<|MERGE_RESOLUTION|>--- conflicted
+++ resolved
@@ -774,11 +774,7 @@
         if self.err_start is not None:
             chars = self.code[self.err_start:self.cursor]
             self.queue_problem(message=f"Séquence de caractères non reconnue : « {chars} ».",
-<<<<<<< HEAD
-                               text_space=len(self.pending_auxiliary),)
-=======
                                text_space=len(self.pending_auxiliary), )
->>>>>>> e9a0ae31
             self.pending_auxiliary.append(AuxiliaryText(AuxiliaryKind.INVALID, chars))
             self.err_start = None
 
