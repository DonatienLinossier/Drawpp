# All compiler functionality available to use within the IDE module.
# Import the pydpp.compiler module to use it!

<<<<<<< HEAD
# ======================
# IMPORTS
# ======================
# Import all useful types that the IDE module will take usage of.
#
# This means that the IDE module will be able to import those types easily, for example this works:
#   from pydpp.compiler import ProblemSet, FileSpan
from .problem import ProblemSet, Problem, ProblemSeverity
from .position import FileCoordinates, FileSpan
from .tokenizer import tokenize
from .parser import parse
from .semantic import analyse
from .transpiler import transpile
=======
from . import tokenizer
from . import CTranslater
>>>>>>> e2bde7ef

# Make all submodules available when importing the compiler module
from . import problem, position, tokenizer, semantic, syntax, transpiler, types, transpiler

# ======================
# FUNCTIONS
# ======================
# Functions that the IDE module will be able to use to do various stuff with code.

# Draft version of the compilation pipeline, returns the path to the exe, or None if there was an error
def compile_code(code) -> tuple[str | None, ProblemSet]:
    # Create a problem set to contain all errors during the compilation pipeline
    ps = ProblemSet()
    # Tokenize the code, and get a list of tokens
    tokens = tokenize(code, ps)
    # Take that list of tokens, and parse it to make a syntax tree
    program = parse(tokens, ps)
    # Do some semantic analysis on the tree, to check/compute types and references
    semantic_info = analyse(program, ps)

    # If we have an error, we can't transpile and compile, so return no path
    if len(ps.grouped[ProblemSeverity.ERROR]) > 0:
        return None, ps

    # Generate the C code that will run the program's instructions
    c_code = transpile(program, semantic_info, ps)

    # And then...? We need to compile an EXE, and call CMake/gcc whatever!
    raise NotImplementedError("To be continued...!")<|MERGE_RESOLUTION|>--- conflicted
+++ resolved
@@ -1,7 +1,6 @@
 # All compiler functionality available to use within the IDE module.
 # Import the pydpp.compiler module to use it!
 
-<<<<<<< HEAD
 # ======================
 # IMPORTS
 # ======================
@@ -15,14 +14,9 @@
 from .parser import parse
 from .semantic import analyse
 from .transpiler import transpile
-=======
-from . import tokenizer
-from . import CTranslater
->>>>>>> e2bde7ef
 
 # Make all submodules available when importing the compiler module
-from . import problem, position, tokenizer, semantic, syntax, transpiler, types, transpiler
-
+from . import problem, position, tokenizer, semantic, syntax, transpiler, types, transpiler, CTranslater
 # ======================
 # FUNCTIONS
 # ======================
